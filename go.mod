--- conflicted
+++ resolved
@@ -26,12 +26,7 @@
 	github.com/mattn/go-isatty v0.0.14 // indirect
 	github.com/mitchellh/go-testing-interface v1.14.1 // indirect
 	github.com/pmezard/go-difflib v1.0.0 // indirect
-<<<<<<< HEAD
-	golang.org/x/crypto v0.17.0 // indirect
-	golang.org/x/sys v0.17.0 // indirect
-=======
 	golang.org/x/crypto v0.18.0 // indirect
 	golang.org/x/sys v0.16.0 // indirect
->>>>>>> 4ae38456
 	gopkg.in/yaml.v3 v3.0.1 // indirect
 )