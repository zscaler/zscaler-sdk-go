--- conflicted
+++ resolved
@@ -2,11 +2,7 @@
 
 go 1.21
 
-<<<<<<< HEAD
-toolchain go1.21.7
-=======
 toolchain go1.22.0
->>>>>>> a438fa97
 
 require (
 	github.com/allegro/bigcache/v3 v3.1.0
@@ -16,39 +12,24 @@
 	github.com/hashicorp/terraform-plugin-sdk v1.17.2
 	github.com/hashicorp/terraform-plugin-sdk/v2 v2.33.0
 	github.com/okta/okta-sdk-golang/v2 v2.20.0
-<<<<<<< HEAD
-	github.com/stretchr/testify v1.8.4
-=======
 	github.com/stretchr/testify v1.9.0
->>>>>>> a438fa97
 	golang.org/x/text v0.14.0
 )
 
 require (
-<<<<<<< HEAD
-	github.com/BurntSushi/toml v1.1.0 // indirect
-=======
 	github.com/BurntSushi/toml v1.2.1 // indirect
->>>>>>> a438fa97
 	github.com/apparentlymart/go-cidr v1.1.0 // indirect
 	github.com/cenkalti/backoff/v4 v4.1.3 // indirect
 	github.com/davecgh/go-spew v1.1.1 // indirect
 	github.com/fatih/color v1.16.0 // indirect
-<<<<<<< HEAD
-	github.com/go-jose/go-jose/v3 v3.0.0 // indirect
-=======
 	github.com/go-jose/go-jose/v3 v3.0.1 // indirect
->>>>>>> a438fa97
 	github.com/hashicorp/go-cleanhttp v0.5.2 // indirect
 	github.com/hashicorp/go-hclog v1.5.0 // indirect
 	github.com/hashicorp/go-uuid v1.0.3 // indirect
 	github.com/hashicorp/logutils v1.0.0 // indirect
 	github.com/hashicorp/terraform-plugin-log v0.9.0 // indirect
 	github.com/kelseyhightower/envconfig v1.4.0 // indirect
-<<<<<<< HEAD
-=======
 	github.com/kr/pretty v0.3.1 // indirect
->>>>>>> a438fa97
 	github.com/mattn/go-colorable v0.1.13 // indirect
 	github.com/mattn/go-isatty v0.0.20 // indirect
 	github.com/mitchellh/go-testing-interface v1.14.1 // indirect
