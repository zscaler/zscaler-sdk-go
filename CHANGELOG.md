--- conflicted
+++ resolved
@@ -3,13 +3,6 @@
 # 2.2.0 (December xx, 2023)
 
 ## Notes
-<<<<<<< HEAD
-- Golang: **v1.20**
-
-### Fixes
-
-- [PR #189](https://github.com/zscaler/zscaler-sdk-go/pull/189) Fixed missing `microtenantId` and `microtenantName` attributes in ZPA browser access package.
-=======
 - Golang: **v1.19**
 
 ### Enhancements
@@ -24,7 +17,10 @@
 
 - [PR #188](https://github.com/zscaler/zscaler-sdk-go/pull/188) Added support for ZIA 🆕 Forwarding Control Policy endpoint `/forwardingRules`
 - [PR #188](https://github.com/zscaler/zscaler-sdk-go/pull/188) Added support for ZIA 🆕 Custom ZPA Gateway endpoint `/zpaGateways`for use with Forwarding Control policy to forward traffic to ZPA for Source IP Anchoring
->>>>>>> 55e32c19
+
+### Fixes
+
+- [PR #189](https://github.com/zscaler/zscaler-sdk-go/pull/189) Fixed missing `microtenantId` and `microtenantName` attributes in ZPA browser access package.
 
 # 2.1.6 (November 17, 2023)
 
