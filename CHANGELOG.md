# Changelog

<<<<<<< HEAD
# 2.1.6 (November xx, 2023)
=======
# 2.3.4 (December 19, 2023)
>>>>>>> fabd2719

## Notes
- Golang: **v1.19**

<<<<<<< HEAD
### Fixes

- [PR #182](https://github.com/zscaler/zscaler-sdk-go/pull/182) Added support for ZPA SCIM Group SortOrder and SortBy search criteria option
- [PR #183](https://github.com/zscaler/zscaler-sdk-go/pull/183) Added support for new ZPA Access Policy Bulk Reorder Endpoint
=======
### Enhacements

- [PR #209](https://github.com/zscaler/zscaler-sdk-go/pull/209) - Added support to ZPA Application Segment within the ZIA Firewall Filtering rule resource. Only ZPA application segments with the Source IP Anchor option enabled are supported.

# 2.3.3 (December 18, 2023)

## Notes
- Golang: **v1.19**

### Enhacements

- [PR #207](https://github.com/zscaler/zscaler-sdk-go/pull/207) - Added missing ZIA URL Filtering Rule attribute `userRiskScoreLevels`: Supported values: `LOW`, `MEDIUM`, `HIGH`, `CRITICAL`

- [PR #207](https://github.com/zscaler/zscaler-sdk-go/pull/207) - Added New ZIA URL Filtering Rule `cbiProfile` attribute to support `ISOLATE` action.

# 2.3.2 (December 16, 2023)

## Notes
- Golang: **v1.19**

### Enhacements

- [PR #206](https://github.com/zscaler/zscaler-sdk-go/pull/206) - Added missing Web DLP rule attribute `userRiskScoreLevels`: Supported values: `LOW`, `MEDIUM`, `HIGH`, `CRITICAL`

- [PR #206](https://github.com/zscaler/zscaler-sdk-go/pull/206) - Added DLP Engine Lite endpoint to `/dlpEngines/lite`

# 2.3.1 (December 15, 2023)

## Notes
- Golang: **v1.19**

### Enhacements

- [PR #205](https://github.com/zscaler/zscaler-sdk-go/pull/205) Added ZIA Web DLP Rule new attributes:
  - `severity`
  - `subRules`
  - `parentRule`

# 2.3.0 (December 13, 2023)

## Notes
- Golang: **v1.19**

### Enhacements

- [PR #202](https://github.com/zscaler/zscaler-sdk-go/pull/202) Added support to 🆕 ZIA Cloud Browser Isolation Profile endpoint ``/browserIsolation/profiles``

# 2.2.2 (December 10, 2023)

## Notes
- Golang: **v1.19**

### Fixes

- Fixed ZPA application segment PRA for missing attribute ``UDPPortRanges``

# 2.2.1 (December 8, 2023)

## Notes
- Golang: **v1.19**

### Fixes

- Removed unsupported attributes from ZIA Forwarding control rule resource

# 2.2.0 (December xx, 2023)

## Notes
- Golang: **v1.19**

### Enhancements

- [PR #185](https://github.com/zscaler/zscaler-sdk-go/pull/185) Added ZIA Sandbox Resources:
  - **Sandbox Quota Report** - The resource access quota for retrieving Sandbox Detail Reports is restricted to 1000 requests per day, with a rate limit of 2/sec and 1000/hour. Use GET /sandbox/report/quota to retrieve details regarding your organization's daily Sandbox API resource usage (i.e., used quota, unused quota).
  - **Sandbox Quota MD5 Hash Report** - Gets a full (i.e., complete) or summary detail report for an MD5 hash of a file that was analyzed by Sandbox.
  - **Sandbox Advanced Settings** - Gets and Upddates the custom list of MD5 file hashes that are blocked by Sandbox.
  - **Sandbox Advanced Settings Hash Count** - Gets the used and unused quota for blocking MD5 file hashes with Sandbox

- [PR #185](https://github.com/zscaler/zscaler-sdk-go/pull/185)
  - **Sandbox Submission** - Submits raw or archive files (e.g., ZIP) to Sandbox for analysis. You can submit up to 100 files per day and it supports all file types that are currently supported by Sandbox.
  - **Sandbox Out-of-Band File Inspection** - Submits raw or archive files (e.g., ZIP) to the Zscaler service for out-of-band file inspection to generate real-time verdicts for known and unknown files. It leverages capabilities such as Malware Prevention, Advanced Threat Prevention, Sandbox cloud effect, AI/ML-driven file analysis, and integrated third-party threat intelligence feeds to inspect files and classify them as benign or malicious instantaneously.

- [PR #188](https://github.com/zscaler/zscaler-sdk-go/pull/188) Added support for ZIA 🆕 Forwarding Control Policy endpoint `/forwardingRules`
- [PR #188](https://github.com/zscaler/zscaler-sdk-go/pull/188) Added support for ZIA 🆕 Custom ZPA Gateway endpoint `/zpaGateways`for use with Forwarding Control policy to forward traffic to ZPA for Source IP Anchoring
- [PR #190](https://github.com/zscaler/zscaler-sdk-go/pull/190) Added support for ZIA Group, Department and UserName using ``SortOrder`` and ``SortBy`` search criteria option
- [PR #191](https://github.com/zscaler/zscaler-sdk-go/pull/191) Added support for Zscaler Cloud & Branch Connector API endpoints. The following endpoint resources are supported:
  - `/adminRoles`
  - `/adminUsers`
  - `/ecgroup`
  - `/ecgroup/lite`
  - `/location`
  - `/location/lite`
  - `/locationTemplate`
  - `/apiKeys`
  - `/apiKeys/{keyId}/regenerate`

### Fixes

- [PR #189](https://github.com/zscaler/zscaler-sdk-go/pull/189) Fixed missing `microtenantId` and `microtenantName` attributes in ZPA browser access package.

# 2.1.6 (November 17, 2023)

## Notes
- Golang: **v1.19**

### Enhancements

- [PR #182](https://github.com/zscaler/zscaler-sdk-go/pull/182) Added support for ZPA SCIM Group SortOrder and SortBy search criteria option
- [PR #184](https://github.com/zscaler/zscaler-sdk-go/pull/184) - Added `JSESSIONID` to every ZIA API Request
>>>>>>> fabd2719

# 2.1.5 (November 1, 2023)

## Notes
- Golang: **v1.19**

### Fixes

- [PR #177](https://github.com/zscaler/zscaler-sdk-go/pull/177) Temporarily disabled Cloud Browser Isolation test edge cases to prevent some errors
- [PR #178](https://github.com/zscaler/zscaler-sdk-go/pull/178) Added missing `microtenant_id` attribute to ZPA Enrollment Certificate resource.

# 2.1.4 (October 18, 2023)

## Notes
- Golang: **v1.19**

### Enhancements

- [PR #172](https://github.com/zscaler/zscaler-sdk-go/pull/172) Added ``GetAllSubLocations`` function to ZIA package.

# 2.1.3 (October 5, 2023)

## Notes
- Golang: **v1.19**

### Fixes

- [PR #170](https://github.com/zscaler/zscaler-sdk-go/pull/170) Fixed ZPA common custom pagination function `GetAllPagesGenericWithCustomFilters` to accommodate recent API changes on searches of objects containing multiple spaces when searching by name. Issue [#169](https://github.com/zscaler/zscaler-sdk-go/issues/169)
- [PR #171](https://github.com/zscaler/zscaler-sdk-go/pull/171) Fixed ZPA application segment PRA and Inspection to include additional attributes within the ``apps_config`` menu

# 2.1.2 (October 3, 2023)

## Notes
- Golang: **v1.19**

### Fixes

- [PR #168](https://github.com/zscaler/zscaler-sdk-go/pull/168) Restructured zia user management package directory for better organization and readability.

# 2.1.1 (September 30, 2023)

## Notes
- Golang: **v1.19**

### Fixes

- [PR #167](https://github.com/zscaler/zscaler-sdk-go/pull/167) Added ZPA LSS Config Controller `ResourceLHSRHSValue` to allow for more granular SIEM policy configuration.

# 2.1.0 (September 22, 2023)

## Notes
- Golang: **v1.19**

### Fixes

- [PR #166](https://github.com/zscaler/zscaler-sdk-go/pull/166) Added new ZIA Firewall attribute ``excludeSrcCountries``
- [PR #166](https://github.com/zscaler/zscaler-sdk-go/pull/166) Added support documents and updated README page.

# 2.1.0-beta (September 14, 2023)

## Notes
- Golang: **v1.19**

### Fixes

- [PR #164](https://github.com/zscaler/zscaler-sdk-go/pull/164) Implemented caching (BigCache) for ZIA API client.
- [PR #164](https://github.com/zscaler/zscaler-sdk-go/pull/164) Implemented detailed rate limiter per method for ZPA and ZIA API Clients. The rate limiter separates limits and frequencies for GET and other (POST, PUT, DELETE) requests for further flexibility.

# 2.0.2 (September 10, 2023)

## Notes
- Golang: **v1.19**

### Fixes

- [PR #162](https://github.com/zscaler/zscaler-sdk-go/pull/162) Fixed microtenant search criteria for ``provisioning_key``

# 2.0.0 (September 6, 2023)

## Notes
- Golang: **v1.19**

### Enhancements

- [PR #159](https://github.com/zscaler/zscaler-sdk-go/pull/159)
  1. Zscaler Private Access Microtenant feature is now supported across the following ZPA resources:
      - ``application_controller``
      - ``app_connector_group``
      - ``application_segment``
      - ``application_segment_browser_access``
      - ``application_segment_inspection``
      - ``application_segment_pra``
      - ``app_server_controller``
      - ``machine_group``
      - ``access_policy_rule``
      - ``timeout_policy_rule``
      - ``forward_policy_rule``
      - ``inspection_policy_rule``
      - ``isolation_policy_rule``
      - ``provisioning_key``
      - ``segment_group``
      - ``server_group``
      - ``service_edge_controller``
      - ``service_edge_group``

# 1.8.0-beta (August 25, 2023)

## Notes
- Golang: **v1.19**

### Enhancements

- [PR #153](https://github.com/zscaler/zscaler-sdk-go/pull/153)
  1. Added additional rate limit optimization
  2. Improved backoff mechanism retry strategy
  3. Updated `zpa/config.go` to use `github.com/zscaler/zscaler-sdk-go/cache` new cache mechanism to decrease number of API calls being made to the ZPA API.

⚠️ **WARNING:**: This version is being released as a Beta solution pending additional performance tests.

# 1.7.0 (August 1, 2023)

## Notes
- Golang: **v1.19**

### Enhancements

- [PR #70](https://github.com/zscaler/zscaler-sdk-go/pull/70) Added new ZPA Microtenant Controller endpoint
``/microtenants``

- [PR #126](https://github.com/zscaler/zscaler-sdk-go/pull/126) - Added New Public ZIA DLP Engine Endpoints (POST/PUT/DELETE)

- [PR #127](https://github.com/zscaler/zscaler-sdk-go/pull/127) - Added support to the following new ZPA Cloud Browser Isolation resources:
  - Cloud Browser Isolation Banner Controller
  - Cloud Browser Isolation Certificate Controller
  - Cloud Browser Isolation Profile Controller
  - Cloud Browser Isolation Regions
  - Cloud Browser Isolation ZPA Profile

- [PR #145](https://github.com/zscaler/zscaler-sdk-go/pull/145) - Added support to ZPA GOV US Cloud. [ZPA Terraform Provider Issue#333](https://github.com/zscaler/terraform-provider-zpa/issues/333)

### Fixes

- [PR #142](https://github.com/zscaler/zscaler-sdk-go/pull/142) - Fixed filtering by email on search scim attribute values

# 1.6.4 (July, 8 2023)

## Notes
- Golang: **v1.19**

### Enhancements

- [PR #142](https://github.com/zscaler/zscaler-sdk-go/pull/142) - Fixed filtering by email on search scim attribute values

# 1.6.3 (July, 5 2023)

## Notes
- Golang: **v1.19**

### Enhancements

- [PR #138](https://github.com/zscaler/zscaler-sdk-go/pull/138) - Added support to ZPA QA environment
- [PR #140](https://github.com/zscaler/zscaler-sdk-go/pull/140) - Added new attribute ``waf_disabled`` to resource ``zpa_app_connector_group``

# 1.6.2 (July, 5 2023)

## Notes
- Golang: **v1.19**

### Enhancements

- [PR #138](https://github.com/zscaler/zscaler-sdk-go/pull/138) - Added support to ZPA QA environment
- [PR #140](https://github.com/zscaler/zscaler-sdk-go/pull/140) - Added new attribute ``waf_disabled`` to resource ``zpa_app_connector_group``

# 1.6.1 (June, 21 2023)

## Notes
- Golang: **v1.19**

### Enhancements

- [PR #140](https://github.com/zscaler/zscaler-sdk-go/pull/140) - Added new attribute ``waf_disabled`` to resource ``zpa_app_connector_group``

### Fixes

- [PR #135](https://github.com/zscaler/zscaler-sdk-go/pull/133) - Fixed ZPA Inspection Predefined Control and inspection profile resources

# 1.6.0 (June, 18 2023)

## Notes
- Golang: **v1.19**

### Fixes

- [PR #133](https://github.com/zscaler/zscaler-sdk-go/pull/133) - Included initial ZPA and ZIA integration and unit tests
- [PR #134](https://github.com/zscaler/zscaler-sdk-go/pull/134) - Included additional ZPA and ZIA integration and unit tests

# 1.5.5 (June, 10 2023)

## Notes
- Golang: **v1.19**

### Fixes

- [PR #131](https://github.com/zscaler/zscaler-sdk-go/pull/131) - Improved search mechanisms for both ZIA and ZPA resources, to ensure streamline upstream GET API requests and responses using ``search`` parameter. Notice that not all current API endpoints support the search parameter, in which case, all resources will be returned.

# 1.5.4 (June, 5 2023)

## Notes
- Golang: **v1.19**

### Fixes

- [PR #129](https://github.com/zscaler/zscaler-sdk-go/pull/129) - Added additional log information for ZIA API Client. The SDK now returns the exact authentication error message, as well as includes the ``JSESSIONID`` cookie ID information.

# 1.5.3 (May, 24 2023)

## Notes
- Golang: **v1.19**

### Enhancements

- [PR #127](https://github.com/zscaler/zscaler-sdk-go/pull/127) - Fixed ZPA resource ``Service Edge Group`` and ``Service Edge Controller`` Struct to support attribute ``publish_ips``.

# 1.5.2 (May, 23 2023)

## Notes
- Golang: **v1.19**

### Fixes

- [PR #125](https://github.com/zscaler/zscaler-sdk-go/pull/125) - Added exception handling within the ZPA API Client to deal with simultaneous DB requests, which were affecting the ZPA Policy Access rule order creation.
  - Internal References:
    - [ET-53585](https://jira.corp.zscaler.com/browse/ET-53585)
    - [ET-48860](https://confluence.corp.zscaler.com/display/ET/ET-48860+incorrect+rules+order)

# 1.5.0 (May, 15 2023)

## Notes
- Golang: **v1.19**

### Enhancements

- [PR #124](https://github.com/zscaler/zscaler-sdk-go/pull/124) Added ZIA DLP Exact Data Match Schema endpoints

# 1.4.7 (May, 13 2023)

## Notes
- Golang: **v1.19**

### Enhancements

- [PR #123](https://github.com/zscaler/zscaler-sdk-go/pull/123) Improve SCIM Attribute Header search function

# 1.4.6 (May, 11 2023)

## Notes
- Golang: **v1.19**

### Enhancements

- [PR #120](https://github.com/zscaler/zscaler-sdk-go/pull/120) Added new ZPA App Inspection Security Profiles attributes. The following new attributes have been added:
  - ``checkControlDeploymentStatus`` - Bool
  - ``controlsInfo`` - String. Support values: ``WEBSOCKET_PREDEFINED``, ``WEBSOCKET_CUSTOM``, ``THREATLABZ``, ``CUSTOM``, ``PREDEFINED``
  - ``threatlabzControls`` - List
  - ``zsDefinedControlChoice`` - String. Support values: ``ALL`` and ``SPECIFIC``
- [PR #121](https://github.com/zscaler/zscaler-sdk-go/pull/121) Added new ZPA Client Type ``zpn_client_type_zapp_partner``

### Bug Fixes

- [PR #122](https://github.com/zscaler/zscaler-sdk-go/pull/122) Fixed issue with empty IDs in the resource ``zpa_service_edge_groups``

# 1.4.5 (April, 29 2023)

## Notes
- Golang: **v1.19**

### Enhancements

- [PR #118](https://github.com/zscaler/zscaler-sdk-go/pull/118) Added new ZIA DLP Dictionary attributes. The following new attributes have been added:
  - ``ignoreExactMatchIdmDict`` - Bool: Indicates whether to exclude documents that are a 100% match to already-indexed documents from triggering an Indexed Document Match (IDM) Dictionary.
  - ``includeBinNumbers`` - Bool: A true value denotes that the specified Bank Identification Number (BIN) values are included in the Credit Cards dictionary. A false value denotes that the specified BIN values are excluded from the Credit Cards dictionary. Note: This field is applicable only to the predefined Credit Cards dictionary and its clones.
  - ``binNumbers`` - []int: The list of Bank Identification Number (BIN) values that are included or excluded from the Credit Cards dictionary. BIN values can be specified only for Diners Club, Mastercard, RuPay, and Visa cards. Up to 512 BIN values can be configured in a dictionary. Note: This field is applicable only to the predefined Credit Cards dictionary and its clones.
  - ``dictTemplateId`` - int: ID of the predefined dictionary (original source dictionary) that is used for cloning. This field is applicable only to cloned dictionaries. Only a limited set of identification-based predefined dictionaries (e.g., Credit Cards, Social Security Numbers, National Identification Numbers, etc.) can be cloned. Up to 4 clones can be created from a predefined dictionary.
  - ``predefinedClone`` - bool: This field is set to true if the dictionary is cloned from a predefined dictionary. Otherwise, it is set to false.
  - ``proximityLengthEnabled`` - bool: This value is set to true if proximity length and high confidence phrases are enabled for the DLP dictionary.

# 1.4.4 (April, 29 2023)

## Notes
- Golang: **v1.19**

### Enhancements

- [PR #117](https://github.com/zscaler/zscaler-sdk-go/pull/117) Fix ZIA DLP dictionary attribute ``idmProfileMatchAccuracyDetails``

# 1.4.3 (April, 28 2023)

## Notes
- Golang: **v1.19**

### Enhancements

- [PR #114](https://github.com/zscaler/zscaler-sdk-go/pull/114) Expanded ZIA search criteria to include auditor users.
- [PR #115](https://github.com/zscaler/zscaler-sdk-go/pull/115) Fixed empty ZPA body response in case of 400 Errors
- [PR #116](https://github.com/zscaler/zscaler-sdk-go/pull/116) Fixed typo in ZIA DLP Web Rule for the attribute ``zscalerIncidentReceiver``

# 1.4.2 (April, 27 2023)

## Notes
- Golang: **v1.19**

### Enhancements

- [PR #113](https://github.com/zscaler/zscaler-sdk-go/pull/113) Fixed ZPA Empty policy conditions or operands on update due to 500 errors

# 1.4.1 (April, 17 2023)

## Notes
- Golang: **v1.19**

### Enhancements

- [PR #109](https://github.com/zscaler/zscaler-sdk-go/pull/109) Added ZIA DLP IDM Lite endpoints to obtain summarized information about existing IDM profiles.
- [PR #110](https://github.com/zscaler/zscaler-sdk-go/pull/110) Added extra fix for ZIA API Client to prevent SESSION_INVALID error during session timeout. The client will re-authenticate automaticallyu to renew the session.

# 1.4.0 (April, 10 2023)

## Notes
- Golang: **v1.19**

### Enhancements

- [PR #99](https://github.com/zscaler/zscaler-sdk-go/pull/99): Fixed ZIA API Client to log the user-agent information during debug
- [PR #102](https://github.com/zscaler/zscaler-sdk-go/pull/102): Log request ID and API call duration for each request
- [PR #104](https://github.com/zscaler/zscaler-sdk-go/pull/104): Removed lock client function on ZPA client package
- [PR #106](https://github.com/zscaler/zscaler-sdk-go/pull/106): Removed lock client function on all other API clients for ZCC, ZIA, and ZDX packages
- [PR #107](https://github.com/zscaler/zscaler-sdk-go/pull/107): Implementyed refresh expired session for long requests on the ZIA API client
- [PR #108](https://github.com/zscaler/zscaler-sdk-go/pull/108): Allow updating application segment access policy groups with empty list

### Bug Fixes

- [PR #105](https://github.com/zscaler/zscaler-sdk-go/pull/105): Added function to temporarily handle ZPA upstream bad request errors.

# 1.3.5 (April, 7 2023)

## Notes
- Golang: **v1.19**

### Enhancements
- [PR #99](https://github.com/zscaler/zscaler-sdk-go/pull/99): Fixed ZIA API Client to log the user-agent information during debug
- [PR #102](https://github.com/zscaler/zscaler-sdk-go/pull/102): Log request ID and API call duration for each request
- [PR #104](https://github.com/zscaler/zscaler-sdk-go/pull/104): Removed lock client function on ZPA client package

### Bug Fixes

- [PR #105](https://github.com/zscaler/zscaler-sdk-go/pull/105): Added function to temporarily handle ZPA upstream bad request errors.

# 1.3.4 (March, 29 2023)

## Notes
- Golang: **v1.19**

### Bug Fixes

- [PR #105](https://github.com/zscaler/zscaler-sdk-go/pull/105): Added function to temporarily handle ZPA upstream bad request errors.

# 1.3.3 (March, 28 2023)

## Notes
- Golang: **v1.19**

### Enhancements

- [PR #98](https://github.com/zscaler/zscaler-sdk-go/pull/98) Added support to Get predefined DLP engines by name and set name to ``predefinedEngineName``

# 1.3.2 (March, 27 2023)

## Notes
- Golang: **v1.19**

### Enhancements

- [PR #97](https://github.com/zscaler/zscaler-sdk-go/pull/97) Fixed ZIA GRE Tunnel attributes.
  - Make WithinCountry a pointer for GRE Tunnel response
  - City, Region, Latitude & Longitude to VIP response
  - Implement get all by source IP & get all VIPs by all existing source IPs

# 1.3.1 (March, 25 2023)

## Notes
- Golang: **v1.19**

### Enhancements

- [PR #93](https://github.com/zscaler/zscaler-sdk-go/pull/93) The ZIA SDK now supports search of Sublocations by Name and ID.

# 1.3.0 (March, 22 2023)

## Notes
- Golang: **v1.19**

### Enhancements

- [PR #89](https://github.com/zscaler/zscaler-sdk-go/pull/89) The ZPA Terraform Provider API Client, will now support long runs, that exceeds the 3600 seconds token validity. Terraform will automatically request a new API bearer token at that time in order to continue the resource provisioning. This enhacement will prevent long pipeline runs from being interrupted.

- [PR #92](https://github.com/zscaler/zscaler-sdk-go/pull/92) Added ZIA Location Management Lite endpoint.

# 1.2.5 (March, 20 2023)

## Notes
- Golang: **v1.19**

### Enhancements

- [PR #86](https://github.com/zscaler/zscaler-sdk-go/pull/86) Added new ZPA IDP Controller attributes. The following new attributes have been added:
  - ``enableArbitraryAuthDomains``
  - ``forceAuth``
  - ``loginHint``

# 1.2.4 (March, 18 2023)

## Notes
- Golang: **v1.19**

### Enhancements

- [PR #85](https://github.com/zscaler/zscaler-sdk-go/pull/85) Added new ZIA Location Management attributes. The following new attributes have been added:
  - ``basicAuthEnabled``: Enable Basic Authentication at the location
  - ``digestAuthEnabled``: Enable Digest Authentication at the location
  - ``kerberosAuth``: Enable Kerberos Authentication at the location
  - ``iotDiscoveryEnabled``: Enable IOT Discovery at the location

# 1.2.3 (March, 16 2023)

## Notes
- Golang: **v1.19**

### Enhancements

- [PR #83](https://github.com/zscaler/zscaler-sdk-go/pull/83) Added new ZPA platform and clienttype endpoints:
  - ``/platform``
  - ``/clientTypes``

# 1.2.2 (March, 11 2023)

## Notes
- Golang: **v1.19**

### Enhancements

- [PR #73](https://github.com/zscaler/zscaler-sdk-go/pull/73) Added support to ZIA Basic Authentication method to the following resources:
  - Location Management
    - ``basicAuthEnabled`` - (Optional) - ``Bool``

  - User Management
    - Added new endpoint ``/enroll`` which is called when the ``authMethods`` attribute is set.
    - ``authMethods`` - (Optional) - ``String``. Supported values are: ["BASIC", "DIGEST"]

# 1.2.1 (March, 7 2023)

## Notes
- Golang: **v1.19**

### Enhancements

- [PR #82](https://github.com/zscaler/zscaler-sdk-go/pull/82) Added the new ZPA API attributes below:
  - Application Segments
    - ``tcpKeepAlive``
    - ``isIncompleteDRConfig``
    - ``useInDrMode``
    - ``selectConnectorCloseToApp``

  - App Connector Group
    - ``useInDrMode``

# 1.2.0 (March, 6 2023)

## Notes
- Golang: **v1.19**

### Enhancements

- [PR #78](https://github.com/zscaler/zscaler-sdk-go/pull/78) AAdded support to Zscaler Digital Experience (ZDX) API.

# 1.1.3 (February, 28 2023)

## Notes
- Golang: **v1.19**

### Enhancements

- [PR #76](https://github.com/zscaler/zscaler-sdk-go/pull/76) Added search by Source IP function to ZIA GRE Tunnel
- [PR #76](https://github.com/zscaler/zscaler-sdk-go/pull/76) Added description to all struct attributes

# 1.1.2 (February, 28 2023)

## Notes
- Golang: **v1.19**

### Enhancements

- [PR #76](https://github.com/zscaler/zscaler-sdk-go/pull/76) Added search by Source IP function to ZIA GRE Tunnel
- [PR #76](https://github.com/zscaler/zscaler-sdk-go/pull/76) Added description to all struct attributes

# 1.1.1 (February, 24 2023)

## Notes
- Golang: **v1.19**

### Enhancements

- [PR #74](https://github.com/zscaler/zscaler-sdk-go/pull/74) Added ZIA endpoint ``/appServices/lite`` to retrieve supported application services within an firewall filtering rule resource
- [PR #74](https://github.com/zscaler/zscaler-sdk-go/pull/74) Added ZIA endpoint ``/appServiceGroups/lite`` to retrieve supported application services groups within an firewall filtering rule resource

# 1.1.0 (February, 24 2023)

## Notes
- Golang: **v1.19**

### Enhancements

- [PR #74](https://github.com/zscaler/zscaler-sdk-go/pull/74) Added ZIA endpoint ``/appServices/lite`` to retrieve supported application services within an firewall filtering rule resource
- [PR #74](https://github.com/zscaler/zscaler-sdk-go/pull/74) Added ZIA endpoint ``/appServiceGroups/lite`` to retrieve supported application services groups within an firewall filtering rule resource

# 1.0.0 (February, 2 2023)

## Notes
- Golang: **v1.19**

### Enhancements

- [PR #69](https://github.com/zscaler/zscaler-sdk-go/pull/69) Added new ZPA Isolation Profile Controller endpoint ``/isolation/profiles``

# 0.7.0 (January, 31 2023)

## Notes
- Golang: **v1.19**

### Enhancements

- [PR #68](https://github.com/zscaler/zscaler-sdk-go/pull/68) Added the following ZIA DLP endpoint resources:
  - ``dlp_icap_servers`` - /icapServers
  - ``dlp_incident_receiver_servers`` - /incidentReceiverServers
  - ``dlp_idm_profiles`` - /idmprofile

# 0.6.1 (January, 13 2023)

## Notes
- Golang: **v1.19**

### Enhancements

- [PR #67](https://github.com/zscaler/zscaler-sdk-go/pull/67) Added ``omitempty`` bool parameters in the ZIA URL Firewall Filtering resource ``enable_full_logging``


# 0.6.0 (January, 12 2023)

## Notes
- Golang: **v1.19**

### Enhancements

- [PR #65](https://github.com/zscaler/zscaler-sdk-go/pull/65) Fixed pagination issue with ZIA API endpoints

# 0.5.9 (January, 12 2023)

## Notes
- Golang: **v1.19**

### Enhancements

- [PR #65](https://github.com/zscaler/zscaler-sdk-go/pull/65) Fixed pagination issue with ZIA API endpoints

# 0.5.8 (January, 11 2023)

## Notes
- Golang: **v1.19**

### Enhancements

- [PR #64](https://github.com/zscaler/zscaler-sdk-go/pull/64) Added new ZPA Inspection control parameters

  - ZPA Inspection Profile: ``web_socket_controls``
  - ZPA Custom Inspection Control:
    - ``control_type``: The following values are supported:
      - ``WEBSOCKET_PREDEFINED``, ``WEBSOCKET_CUSTOM``, ``ZSCALER``, ``CUSTOM``, ``PREDEFINED``

    - ``protocol_type``: The following values are supported:
      - ``HTTP``, ``WEBSOCKET_CUSTOM``, ``ZSCALER``, ``CUSTOM``, ``PREDEFINED``

# 0.5.7 (January, 4 2023)

## Notes
- Golang: **v1.19**

### Enhancements

- [PR #63](https://github.com/zscaler/zscaler-sdk-go/pull/63) Added ``omitempty`` bool parameters in the ZIA URL Firewall Filtering resource ``enable_full_logging``

# 0.5.6 (January, 4 2023)

## Notes
- Golang: **v1.19**

### Enhancements

- [PR #61](https://github.com/zscaler/zscaler-sdk-go/pull/61) Added ``omitempty`` bool parameters in the ZIA URL Filtering Policy resource

# 0.5.5 (December, 30 2022)

## Notes
- Golang: **v1.19**

### Enhancements

- [PR #60](https://github.com/zscaler/zscaler-sdk-go/pull/60) Added new ZIA URL Filtering rule URL category parameters to Struct

# 0.5.4 (December, 30 2022)

## Notes
- Golang: **v1.19**

### Enhancements

- [PR #60](https://github.com/zscaler/zscaler-sdk-go/pull/60) Added new ZIA URL Filtering rule URL category parameters to Struct

# 0.5.3 (December, 30 2022)

## Notes
- Golang: **v1.19**

### Enhancements

- [PR #60](https://github.com/zscaler/zscaler-sdk-go/pull/60) Added new ZIA URL Filtering rule URL category parameters to Struct

# 0.5.2 (December, 27 2022)

## Notes
- Golang: **v1.19**

### Enhancements

- [PR #59](https://github.com/zscaler/zscaler-sdk-go/pull/59) Added new ZIA URL Category parameters to Struct

# 0.5.1 (December, 17 2022)

## Notes
- Golang: **v1.19**

### Enhancements

- [PR #57](https://github.com/zscaler/zscaler-sdk-go/pull/57) Added new ZPA application segment paramenter ``select_connector_close_to_app`` to Struct

# 0.5.0 (December, 16 2022)

## Notes
- Golang: **v1.19**

### Enhancements

- [PR #56](https://github.com/zscaler/zscaler-sdk-go/pull/56) Added new Intermediate CA Certificate Endpoints for ZIA
- [PR #56](https://github.com/zscaler/zscaler-sdk-go/pull/56) Added new Event Log Entry Report Endpoints for ZIA
- [PR #56](https://github.com/zscaler/zscaler-sdk-go/pull/56) Added new Location Management IPv6 Parameters

# 0.4.1 (December, 02 2022)

## Notes
- Golang: **v1.19**

### Enhancements

- [PR #53](https://github.com/zscaler/zscaler-sdk-go/pull/53) Fixed pagination issue with ZPA endpoints

# 0.4.0 (December, 01 2022)

## Notes
- Golang: **v1.19**

### Enhancements

- [PR #52](https://github.com/zscaler/zscaler-sdk-go/pull/52) Added new ZIA intermediate CA cert endpoints

# 0.3.1 (November, 30 2022)

## Notes
- Golang: **v1.18**

### Fix

- [PR #50](https://github.com/zscaler/zscaler-sdk-go/pull/50) Changed common function to allow totalPages string values

# 0.3.0 (November, 29 2022)

## Notes
- Golang: **v1.18**

### Enhancement

- [PR #49](https://github.com/zscaler/zscaler-sdk-go/pull/49) Implemented generic function to get all resources
- [PR #49](https://github.com/zscaler/zscaler-sdk-go/pull/49) Implemented generic function to get all SCIM header attribute values

# 0.2.2 (November, 24 2022)

## Notes
- Golang: **v1.18**

### Enhancement

- [PR #44](https://github.com/zscaler/zscaler-sdk-go/pull/44) Added parameter cert_blob for zpa_ba_certificate

# 0.2.1 (November, 24 2022)

## Notes
- Golang: **v1.18**

### Enhancement

- [PR #44](https://github.com/zscaler/zscaler-sdk-go/pull/44) Added parameter cert_blob for zpa_ba_certificate

# 0.2.0 (November, 24 2022)

## Notes
- Golang: **v1.18**

### Enhancement

- [PR #44](https://github.com/zscaler/zscaler-sdk-go/pull/44) Added parameter cert_blob for zpa_ba_certificate

# 0.1.9 (November, 15 2022)

## Notes
- Golang: **v1.18**

### Enhancement

- Add associationType json to prov key

# 0.1.8 (November, 15 2022)

## Notes
- Golang: **v1.18**

### Enhancement

- [PR #43](https://github.com/zscaler/zscaler-sdk-go/pull/43) Return AssociationType in provisioning key endpoints

# 0.1.7 (November, 13 2022)

## Notes
- Golang: **v1.18**

### Enhancement

- [PR #41](https://github.com/zscaler/zscaler-sdk-go/pull/41) Allow order 0 for firewall filtering rules in ZIA cloud firewall.

# 0.1.6 (October, 22 2022)

## Notes
- Golang: **v1.18**

### Enhancement

- [PR #37](https://github.com/zscaler/zscaler-sdk-go/pull/37) Implement fix on update function for App Connector Controller resource

# 0.1.5 (October, 21 2022)

## Notes
- Golang: **v1.18**

### Enhancement

- [PR #36](https://github.com/zscaler/zscaler-sdk-go/pull/36) Implement bulk delete of service-edge-controller

# 0.1.4 (October, 21 2022)

## Notes
- Golang: **v1.18**

### Enhancement

- [PR #35](https://github.com/zscaler/zscaler-sdk-go/pull/35) Implement bulk delete of app-connector-controller

# 0.1.3 (October, 20 2022)

## Notes
- Golang: **v1.18**

### Enhancement

- [PR #34](https://github.com/zscaler/zscaler-sdk-go/pull/34) Added new application segment parameter ``forceDelete``. Setting this field to true deletes the mapping between Application Segment and Segment Group

# 0.1.2 (October, 19 2022)

## Notes
- Golang: **v1.18**

### Bug Fix
- [PR #33](https://github.com/zscaler/zscaler-sdk-go/pull/33) Fix Added ZPA missing parameters

# 0.1.1 (October, 15 2022)

## Notes
- Golang: **v1.18**

### Enhancements

- [PR #30](https://github.com/zscaler/zscaler-sdk-go/pull/30) feat(ZPA Application Segments): Filters application segments apps in GetAll API calls depending on the resource type (SECURE_REMOTE_ACCESS, BROWSER_ACCESS, INSPECTION).
- [PR #32](https://github.com/zscaler/zscaler-sdk-go/pull/32) feat(Improve Logging): This PR improves logging for the SDK for all clouds (zia, zpa & zcc) and uses common logger, we now can control the logging & it verbosity using the env var:
ZSCALER_SDK_LOG=true & ZSCALER_SDK_VERBOSE=true

# 0.1.0 (October, 12 2022)

## Notes
- Golang: **v1.18**

### Enhancements

- [PR #29 ](https://github.com/zscaler/zscaler-sdk-go/pull/29) feat(New SDK Package): Added Zscaler Client Connector (ZCC) SDK Schema
- [PR #30  ](https://github.com/zscaler/zscaler-sdk-go/pull/30) feat(ZPA Application Segments): Filters application segments apps in GetAll API calls depending on the resource type (SECURE_REMOTE_ACCESS, BROWSER_ACCESS, INSPECTION).

# 0.0.13 (September, 28 2022)

## Notes
- Golang: **v1.18**

### Enhancements

- [PR #26](https://github.com/zscaler/zscaler-sdk-go/pull/26) feat(new parameters):App Connector Group TCPQuick*
- The following new App Connector Group parameters have been added to the SDK:
  - tcpQuickAckApp - Whether TCP Quick Acknowledgement is enabled or disabled for the application.
  - tcpQuickAckAssistant - Whether TCP Quick Acknowledgement is enabled or disabled for the application.
  - tcpQuickAckReadAssistant - Whether TCP Quick Acknowledgement is enabled or disabled for the application.

# 0.0.12 (September, 28 2022)

## Notes
- Golang: **v1.18**

### Enhancements

- [PR #26](https://github.com/zscaler/zscaler-sdk-go/pull/26) feat(new parameters):App Connector Group TCPQuick*
- The following new App Connector Group parameters have been added to the SDK:
  - tcpQuickAckApp - Whether TCP Quick Acknowledgement is enabled or disabled for the application.
  - tcpQuickAckAssistant - Whether TCP Quick Acknowledgement is enabled or disabled for the application.
  - tcpQuickAckReadAssistant - Whether TCP Quick Acknowledgement is enabled or disabled for the application.

# 0.0.11 (September, 26 2022)

## Notes
- Golang: **v1.18**

### Bug Fix
- [PR #25](https://github.com/zscaler/zscaler-sdk-go/pull/25) Fix zia_user_management group attribute to hold a list of group IDs as a typeList instead of typeSet.

# 0.0.10 (September, 21 2022)

## Notes
- Golang: **v1.18**

### Bug Fix
- [PR #23](https://github.com/zscaler/zscaler-sdk-go/pull/23) Fix zia_user_management group attribute to hold a list of group IDs as a typeList instead of typeSet.

# 0.0.9 (September, 10 2022)

## Notes
- Golang: **v1.18**

### Enhancement
- [PR #20](https://github.com/zscaler/zscaler-sdk-go/pull/20) Added Support to ZPA Preview CLOUD.

# 0.0.8 (September, 2 2022)

## Notes
- Golang: **v1.18**

### Bug Fix
- [PR #18](https://github.com/zscaler/zscaler-sdk-go/pull/18) Fixed ZPA_CLOUD support for production via environment variables.

# 0.0.7 (August, 30 2022)

## Notes
- Golang: **v1.18**

### Enhancements
- [PR #11](https://github.com/zscaler/zscaler-sdk-go/pull/11) Added support to getAll method for LSS config ctl & policy ctl
- [PR #15](https://github.com/zscaler/zscaler-sdk-go/pull/15) Added support for ZPA arbitrary clouds @hfinucane
- [PR #16](https://github.com/zscaler/zscaler-sdk-go/pull/16) Added support to ZPA API response with html double escaping

## 0.0.6 (August, 29 2022)

### Notes

- Golang Version: **v1.18.x**

### Enhancements

- [PR #11](https://github.com/zscaler/zscaler-sdk-go/pull/11) Added support to getAll method for LSS config ctl & policy ctl
- [PR #15](https://github.com/zscaler/zscaler-sdk-go/pull/15) Added support for ZPA arbitrary clouds @hfinucane
- [PR #16](https://github.com/zscaler/zscaler-sdk-go/pull/16) Added support to ZPA API response with html double escaping


## 0.0.5 (July, 30 2022)

### Notes

- Golang Version: **v1.18.x**

### Bug Fixes

- Fixed typo

## 0.0.4 (July, 28 2022)

### Notes

- Golang Version: **v1.18.x**

### Ehancements

- Added support to GetAll methods to all resources

## 0.0.1 (July, 24 2022)

### Notes

- Golang Version: **v1.18.x**

🎉 **Initial Release** 🎉<|MERGE_RESOLUTION|>--- conflicted
+++ resolved
@@ -1,20 +1,10 @@
 # Changelog
 
-<<<<<<< HEAD
-# 2.1.6 (November xx, 2023)
-=======
 # 2.3.4 (December 19, 2023)
->>>>>>> fabd2719
-
-## Notes
-- Golang: **v1.19**
-
-<<<<<<< HEAD
-### Fixes
-
-- [PR #182](https://github.com/zscaler/zscaler-sdk-go/pull/182) Added support for ZPA SCIM Group SortOrder and SortBy search criteria option
-- [PR #183](https://github.com/zscaler/zscaler-sdk-go/pull/183) Added support for new ZPA Access Policy Bulk Reorder Endpoint
-=======
+
+## Notes
+- Golang: **v1.19**
+
 ### Enhacements
 
 - [PR #209](https://github.com/zscaler/zscaler-sdk-go/pull/209) - Added support to ZPA Application Segment within the ZIA Firewall Filtering rule resource. Only ZPA application segments with the Source IP Anchor option enabled are supported.
@@ -124,7 +114,6 @@
 
 - [PR #182](https://github.com/zscaler/zscaler-sdk-go/pull/182) Added support for ZPA SCIM Group SortOrder and SortBy search criteria option
 - [PR #184](https://github.com/zscaler/zscaler-sdk-go/pull/184) - Added `JSESSIONID` to every ZIA API Request
->>>>>>> fabd2719
 
 # 2.1.5 (November 1, 2023)
 
