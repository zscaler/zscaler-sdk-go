name: Test
on:
  push:
    branches:
      - master
      - develop
      - beta
      - alpha
      - '[0-9]+.x'
      - '[0-9]+.[0-9]+.x'
  pull_request:

  # For systems with an upstream API that could drift unexpectedly (like most SaaS systems, etc.),
  # we recommend testing at a regular interval not necessarily tied to code changes. This will
  # ensure you are alerted to something breaking due to an API change, even if the code did not
  # change.

  schedule:
    - cron: '0 13 * * 1-5' # UTC
  workflow_dispatch:

jobs:
  zpa-qa-tenant01:
    uses: ./.github/workflows/reuse-zpa-tests.yml
    with:
      environment: ZPA_QA_TENANT01
    secrets:
      ZPA_CLIENT_ID: ${{ secrets.ZPA_CLIENT_ID }}
      ZPA_CLIENT_SECRET: ${{ secrets.ZPA_CLIENT_SECRET }}
      ZPA_CUSTOMER_ID: ${{ secrets.ZPA_CUSTOMER_ID }}
      ZPA_CLOUD: ${{ secrets.ZPA_CLOUD }}
      ZSCALER_SDK_TEST_SWEEP: ${{ secrets.ZSCALER_SDK_TEST_SWEEP }}

  zpa-qa-tenant02:
    uses: ./.github/workflows/reuse-zpa-tests.yml
    with:
      environment: ZPA_QA_TENANT02
    secrets:
      ZPA_CLIENT_ID: ${{ secrets.ZPA_CLIENT_ID }}
      ZPA_CLIENT_SECRET: ${{ secrets.ZPA_CLIENT_SECRET }}
      ZPA_CUSTOMER_ID: ${{ secrets.ZPA_CUSTOMER_ID }}
      ZPA_CLOUD: ${{ secrets.ZPA_CLOUD }}
      ZSCALER_SDK_TEST_SWEEP: ${{ secrets.ZSCALER_SDK_TEST_SWEEP }}

  # zpa-qa2-tenant01:
  #   uses: ./.github/workflows/reuse-zpa-tests.yml
  #   with:
  #     environment: ZPA_QA2_TENANT01
  #   secrets:
  #     ZPA_CLIENT_ID: ${{ secrets.ZPA_CLIENT_ID }}
  #     ZPA_CLIENT_SECRET: ${{ secrets.ZPA_CLIENT_SECRET }}
  #     ZPA_CUSTOMER_ID: ${{ secrets.ZPA_CUSTOMER_ID }}
  #     ZPA_CLOUD: ${{ secrets.ZPA_CLOUD }}
  #     ZSCALER_SDK_TEST_SWEEP: ${{ secrets.ZSCALER_SDK_TEST_SWEEP }}

  # zpa-qa2-tenant02:
  #   uses: ./.github/workflows/reuse-zpa-tests.yml
  #   with:
  #     environment: ZPA_QA2_TENANT02
  #   secrets:
  #     ZPA_CLIENT_ID: ${{ secrets.ZPA_CLIENT_ID }}
  #     ZPA_CLIENT_SECRET: ${{ secrets.ZPA_CLIENT_SECRET }}
  #     ZPA_CUSTOMER_ID: ${{ secrets.ZPA_CUSTOMER_ID }}
  #     ZPA_CLOUD: ${{ secrets.ZPA_CLOUD }}

  zpa-beta-tenant01:
    uses: ./.github/workflows/reuse-zpa-tests.yml
    with:
      environment: ZPA_BETA_TENANT01
    secrets:
      ZPA_CLIENT_ID: ${{ secrets.ZPA_CLIENT_ID }}
      ZPA_CLIENT_SECRET: ${{ secrets.ZPA_CLIENT_SECRET }}
      ZPA_CUSTOMER_ID: ${{ secrets.ZPA_CUSTOMER_ID }}
      ZPA_CLOUD: ${{ secrets.ZPA_CLOUD }}
      ZSCALER_SDK_TEST_SWEEP: ${{ secrets.ZSCALER_SDK_TEST_SWEEP }}
    needs:
      - zpa-qa-tenant01
      - zpa-qa-tenant02

  zpa-prod-tenant01:
    uses: ./.github/workflows/reuse-zpa-tests.yml
    with:
      environment: ZPA_PROD_TENANT01
    secrets:
      ZPA_CLIENT_ID: ${{ secrets.ZPA_CLIENT_ID }}
      ZPA_CLIENT_SECRET: ${{ secrets.ZPA_CLIENT_SECRET }}
      ZPA_CUSTOMER_ID: ${{ secrets.ZPA_CUSTOMER_ID }}
      ZPA_CLOUD: ${{ secrets.ZPA_CLOUD }}
      ZSCALER_SDK_TEST_SWEEP: ${{ secrets.ZSCALER_SDK_TEST_SWEEP }}
    needs:
      - zpa-qa-tenant01
      - zpa-qa-tenant02
      - zpa-beta-tenant01

<<<<<<< HEAD
  # zia-zs2-tests:
  #   uses: ./.github/workflows/reuse-zia-tests.yml
  #   with:
  #     environment: ZIA_ZSCALER_TWO
  #   secrets:
  #     ZIA_USERNAME: ${{ secrets.ZIA_USERNAME }}
  #     ZIA_PASSWORD: ${{ secrets.ZIA_PASSWORD }}
  #     ZIA_API_KEY: ${{ secrets.ZIA_API_KEY }}
  #     ZIA_CLOUD: ${{ secrets.ZIA_CLOUD }}
  #     ZSCALER_SDK_TEST_SWEEP: ${{ secrets.ZSCALER_SDK_TEST_SWEEP }}
=======
  zia-zsbeta-tests:
    uses: ./.github/workflows/reuse-zia-tests.yml
    with:
      environment: ZIA_ZSCALER_BETA
    secrets:
      ZIA_USERNAME: ${{ secrets.ZIA_USERNAME }}
      ZIA_PASSWORD: ${{ secrets.ZIA_PASSWORD }}
      ZIA_API_KEY: ${{ secrets.ZIA_API_KEY }}
      ZIA_CLOUD: ${{ secrets.ZIA_CLOUD }}
      ZPA_CLIENT_ID: ${{ secrets.ZPA_CLIENT_ID }}
      ZPA_CLIENT_SECRET: ${{ secrets.ZPA_CLIENT_SECRET }}
      ZPA_CUSTOMER_ID: ${{ secrets.ZPA_CUSTOMER_ID }}
      ZPA_CLOUD: ${{ secrets.ZPA_CLOUD }}
      ZSCALER_SDK_TEST_SWEEP: ${{ secrets.ZSCALER_SDK_TEST_SWEEP }}
>>>>>>> 55e32c19

  # zia-zs2-tests:
  #   uses: ./.github/workflows/reuse-zia-tests.yml
  #   with:
  #     environment: ZIA_ZSCALER_TWO
  #   secrets:
  #     ZIA_USERNAME: ${{ secrets.ZIA_USERNAME }}
  #     ZIA_PASSWORD: ${{ secrets.ZIA_PASSWORD }}
  #     ZIA_API_KEY: ${{ secrets.ZIA_API_KEY }}
  #     ZIA_CLOUD: ${{ secrets.ZIA_CLOUD }}
  #     ZPA_CLIENT_ID: ${{ secrets.ZPA_CLIENT_ID }}
  #     ZPA_CLIENT_SECRET: ${{ secrets.ZPA_CLIENT_SECRET }}
  #     ZPA_CUSTOMER_ID: ${{ secrets.ZPA_CUSTOMER_ID }}
  #     ZPA_CLOUD: ${{ secrets.ZPA_CLOUD }}
  #     ZSCALER_SDK_TEST_SWEEP: ${{ secrets.ZSCALER_SDK_TEST_SWEEP }}

  zia-zs3-tests:
    uses: ./.github/workflows/reuse-zia-tests.yml
    with:
      environment: ZIA_ZSCALER_THREE
    secrets:
      ZIA_USERNAME: ${{ secrets.ZIA_USERNAME }}
      ZIA_PASSWORD: ${{ secrets.ZIA_PASSWORD }}
      ZIA_API_KEY: ${{ secrets.ZIA_API_KEY }}
      ZIA_CLOUD: ${{ secrets.ZIA_CLOUD }}
      ZPA_CLIENT_ID: ${{ secrets.ZPA_CLIENT_ID }}
      ZPA_CLIENT_SECRET: ${{ secrets.ZPA_CLIENT_SECRET }}
      ZPA_CUSTOMER_ID: ${{ secrets.ZPA_CUSTOMER_ID }}
      ZPA_CLOUD: ${{ secrets.ZPA_CLOUD }}
      ZSCALER_SDK_TEST_SWEEP: ${{ secrets.ZSCALER_SDK_TEST_SWEEP }}

  zdx-tenant01:
    uses: ./.github/workflows/reuse-zdx-tests.yml
    with:
      environment: ZDX_TENANT01
    secrets:
      ZDX_API_KEY_ID: ${{ secrets.ZDX_API_KEY_ID }}
      ZDX_API_SECRET: ${{ secrets.ZDX_API_SECRET }}<|MERGE_RESOLUTION|>--- conflicted
+++ resolved
@@ -73,9 +73,10 @@
       ZPA_CUSTOMER_ID: ${{ secrets.ZPA_CUSTOMER_ID }}
       ZPA_CLOUD: ${{ secrets.ZPA_CLOUD }}
       ZSCALER_SDK_TEST_SWEEP: ${{ secrets.ZSCALER_SDK_TEST_SWEEP }}
-    needs:
-      - zpa-qa-tenant01
-      - zpa-qa-tenant02
+    # needs:
+      # - zpa-qa-tenant01
+      # - zpa-qa-tenant02
+      # - zpa-preview-tenant01
 
   zpa-prod-tenant01:
     uses: ./.github/workflows/reuse-zpa-tests.yml
@@ -87,23 +88,12 @@
       ZPA_CUSTOMER_ID: ${{ secrets.ZPA_CUSTOMER_ID }}
       ZPA_CLOUD: ${{ secrets.ZPA_CLOUD }}
       ZSCALER_SDK_TEST_SWEEP: ${{ secrets.ZSCALER_SDK_TEST_SWEEP }}
-    needs:
-      - zpa-qa-tenant01
-      - zpa-qa-tenant02
-      - zpa-beta-tenant01
+    # needs:
+      # - zpa-qa-tenant01
+      # - zpa-qa-tenant02
+      # - zpa-preview-tenant01
+      # - zpa-beta-tenant01
 
-<<<<<<< HEAD
-  # zia-zs2-tests:
-  #   uses: ./.github/workflows/reuse-zia-tests.yml
-  #   with:
-  #     environment: ZIA_ZSCALER_TWO
-  #   secrets:
-  #     ZIA_USERNAME: ${{ secrets.ZIA_USERNAME }}
-  #     ZIA_PASSWORD: ${{ secrets.ZIA_PASSWORD }}
-  #     ZIA_API_KEY: ${{ secrets.ZIA_API_KEY }}
-  #     ZIA_CLOUD: ${{ secrets.ZIA_CLOUD }}
-  #     ZSCALER_SDK_TEST_SWEEP: ${{ secrets.ZSCALER_SDK_TEST_SWEEP }}
-=======
   zia-zsbeta-tests:
     uses: ./.github/workflows/reuse-zia-tests.yml
     with:
@@ -118,7 +108,6 @@
       ZPA_CUSTOMER_ID: ${{ secrets.ZPA_CUSTOMER_ID }}
       ZPA_CLOUD: ${{ secrets.ZPA_CLOUD }}
       ZSCALER_SDK_TEST_SWEEP: ${{ secrets.ZSCALER_SDK_TEST_SWEEP }}
->>>>>>> 55e32c19
 
   # zia-zs2-tests:
   #   uses: ./.github/workflows/reuse-zia-tests.yml
