name: ZIA Test
on:
  pull_request:
    types: [opened, synchronize]
  merge_group:
    types: [checks_requested]
  push:
    branches:
      - master

  # For systems with an upstream API that could drift unexpectedly (like most SaaS systems, etc.),
  # we recommend testing at a regular interval not necessarily tied to code changes. This will
  # ensure you are alerted to something breaking due to an API change, even if the code did not
  # change.

  schedule:
    - cron: '0 14 * * 1-5' # UTC
  workflow_dispatch:

jobs:
  zia-zsbeta-tests:
    environment: ZIA_ZSBETA
    runs-on: ubuntu-latest
    strategy:
      fail-fast: false
      matrix:
        goVersion: ["1.19"]
    steps:
      - name: Checkout
        uses: actions/checkout@v4

      - name: Checkout code
        uses: actions/checkout@v4

      - name: Setup Go
        uses: actions/setup-go@v5
        with:
          go-version: ${{ matrix.goVersion }}

      - name: Set Go env
        run: |
          echo "GOPATH=$(go env GOPATH)" >> $GITHUB_ENV
          echo "$(go env GOPATH)/bin" >> $GITHUB_PATH

      - name: Pull external libraries
        run: make vendor

      - name: Run tests with retry on Ubuntu
        uses: nick-fields/retry@v2
        with:
          max_attempts: 3
          timeout_minutes: 20 # Adjust as needed
          command: |
            make sweep:zia
            make test:integration:zia
            make ziaActivator
            make sweep:zia
        env:
          ZIA_USERNAME: ${{ secrets.ZIA_USERNAME }}
          ZIA_PASSWORD: ${{ secrets.ZIA_PASSWORD }}
          ZIA_API_KEY: ${{ secrets.ZIA_API_KEY }}
          ZIA_CLOUD: ${{ secrets.ZIA_CLOUD }}
          ZIA_SANDBOX_TOKEN: ${{ secrets.ZIA_SANDBOX_TOKEN }}
          ZPA_CLIENT_ID: ${{ secrets.ZPA_CLIENT_ID }}
          ZPA_CLIENT_SECRET: ${{ secrets.ZPA_CLIENT_SECRET }}
          ZPA_CUSTOMER_ID: ${{ secrets.ZPA_CUSTOMER_ID }}
          ZPA_CLOUD: ${{ secrets.ZPA_CLOUD }}
          ZIA_SDK_TEST_SWEEP: ${{ secrets.ZIA_SDK_TEST_SWEEP }}

  zia-test-tenants:
    runs-on: ubuntu-latest
    strategy:
      fail-fast: false
      matrix:
        goVersion: ["1.19"]
        environment:
          - ZIA_ZSCLOUD
          - ZIA_ZS0
          # - ZIA_ZS1
          - ZIA_ZS2
          - ZIA_ZS3
    environment: ${{ matrix.environment }}
    steps:
      - name: Checkout code
        uses: actions/checkout@v4

      - name: Setup Go
        uses: actions/setup-go@v5
        with:
          go-version: ${{ matrix.goVersion }}

      - name: Set Go env
        run: |
          echo "GOPATH=$(go env GOPATH)" >> $GITHUB_ENV
          echo "$(go env GOPATH)/bin" >> $GITHUB_PATH

      - name: Pull external libraries
        run: make vendor

      - name: Run tests with retry on Ubuntu
        uses: nick-fields/retry@v2
        with:
          max_attempts: 3
          timeout_minutes: 20 # Adjust as needed
          command: |
<<<<<<< HEAD
            make sweep:zpa
=======
            make sweep:zia
>>>>>>> 94696f42
            make test:integration:zia
            make sweep:zpa
            make ziaActivator
        env:
          ZIA_USERNAME: ${{ secrets.ZIA_USERNAME }}
          ZIA_PASSWORD: ${{ secrets.ZIA_PASSWORD }}
          ZIA_API_KEY: ${{ secrets.ZIA_API_KEY }}
          ZIA_CLOUD: ${{ secrets.ZIA_CLOUD }}
          ZIA_SANDBOX_TOKEN: ${{ secrets.ZIA_SANDBOX_TOKEN }}
          ZPA_CLIENT_ID: ${{ secrets.ZPA_CLIENT_ID }}
          ZPA_CLIENT_SECRET: ${{ secrets.ZPA_CLIENT_SECRET }}
          ZPA_CUSTOMER_ID: ${{ secrets.ZPA_CUSTOMER_ID }}
          ZPA_CLOUD: ${{ secrets.ZPA_CLOUD }}
          ZIA_SDK_TEST_SWEEP: ${{ secrets.ZIA_SDK_TEST_SWEEP }}
    needs:
      - zia-zsbeta-tests<|MERGE_RESOLUTION|>--- conflicted
+++ resolved
@@ -103,11 +103,7 @@
           max_attempts: 3
           timeout_minutes: 20 # Adjust as needed
           command: |
-<<<<<<< HEAD
-            make sweep:zpa
-=======
             make sweep:zia
->>>>>>> 94696f42
             make test:integration:zia
             make sweep:zpa
             make ziaActivator
