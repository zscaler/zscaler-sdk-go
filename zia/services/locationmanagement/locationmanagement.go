--- conflicted
+++ resolved
@@ -16,42 +16,6 @@
 
 // Gets locations only, not sub-locations. When a location matches the given search parameter criteria only its parent location is included in the result set, not its sub-locations.
 type Locations struct {
-<<<<<<< HEAD
-	ID                                  int              `json:"id,omitempty"`
-	Name                                string           `json:"name,omitempty"`
-	ParentID                            int              `json:"parentId,omitempty"`
-	UpBandwidth                         int              `json:"upBandwidth,omitempty"`
-	DnBandwidth                         int              `json:"dnBandwidth,omitempty"`
-	Country                             string           `json:"country,omitempty"`
-	TZ                                  string           `json:"tz,omitempty"`
-	IPAddresses                         []string         `json:"ipAddresses,omitempty"`
-	Ports                               string           `json:"ports,omitempty"`
-	VPNCredentials                      []VPNCredentials `json:"vpnCredentials,omitempty"`
-	AuthRequired                        bool             `json:"authRequired"`
-	SSLScanEnabled                      bool             `json:"sslScanEnabled"`
-	ZappSSLScanEnabled                  bool             `json:"zappSSLScanEnabled"`
-	XFFForwardEnabled                   bool             `json:"xffForwardEnabled"`
-	SurrogateIP                         bool             `json:"surrogateIP"`
-	IdleTimeInMinutes                   int              `json:"idleTimeInMinutes,omitempty"`
-	DisplayTimeUnit                     string           `json:"displayTimeUnit,omitempty"`
-	SurrogateIPEnforcedForKnownBrowsers bool             `json:"surrogateIPEnforcedForKnownBrowsers"`
-	SurrogateRefreshTimeInMinutes       int              `json:"surrogateRefreshTimeInMinutes,omitempty"`
-	SurrogateRefreshTimeUnit            string           `json:"surrogateRefreshTimeUnit,omitempty"`
-	BasicAuthEnabled                    bool             `json:"basicAuthEnabled"`
-	OFWEnabled                          bool             `json:"ofwEnabled"`
-	IPSControl                          bool             `json:"ipsControl"`
-	AUPEnabled                          bool             `json:"aupEnabled"`
-	CautionEnabled                      bool             `json:"cautionEnabled"`
-	AUPBlockInternetUntilAccepted       bool             `json:"aupBlockInternetUntilAccepted"`
-	AUPForceSSLInspection               bool             `json:"aupForceSslInspection"`
-	AUPTimeoutInDays                    int              `json:"aupTimeoutInDays,omitempty"`
-	Profile                             string           `json:"profile,omitempty"`
-	Description                         string           `json:"description,omitempty"`
-	OtherSubLocation                    bool             `json:"otherSubLocation,omitempty"`
-	Other6SubLocation                   bool             `json:"other6SubLocation,omitempty"`
-	IPv6Enabled                         bool             `json:"ipv6Enabled,omitempty"`
-	IPv6Dns64Prefix                     bool             `json:"ipv6Dns64Prefix,omitempty"`
-=======
 	// Location ID
 	ID int `json:"id,omitempty"`
 
@@ -158,7 +122,6 @@
 	// (Optional) Name-ID pair of the NAT64 prefix configured as the DNS64 prefix for the location. If specified, the DNS64 prefix is used for the IP addresses that reside in this location. If not specified, a prefix is selected from the set of supported prefixes. This field is applicable only if ipv6Enabled is set is true.
 	// Before you can configure a DNS64 prefix, you must send a GET request to /ipv6config/nat64prefix to retrieve the IDs of NAT64 prefixes, which can be configured as the DNS64 prefix.
 	IPv6Dns64Prefix bool `json:"ipv6Dns64Prefix,omitempty"`
->>>>>>> 2f6c627b
 }
 
 type Location struct {
