package common

<<<<<<< HEAD
import (
	"fmt"
	"strings"

	"github.com/zscaler/zscaler-sdk-go/zia"
)

const pageSize = 1000

=======
/*
const (

	DefaultPageSize = 1000

)

	type Pagination struct {
		PageSize int    `json:"pagesize,omitempty" url:"pagesize,omitempty"`
		Page     int    `json:"page,omitempty" url:"page,omitempty"`
		Search   string `json:"-" url:"-"`
		Search2  string `json:"search,omitempty" url:"search,omitempty"`
	}
*/
>>>>>>> 92863225
type IDNameExtensions struct {
	ID         int                    `json:"id,omitempty"`
	Name       string                 `json:"name,omitempty"`
	Extensions map[string]interface{} `json:"extensions,omitempty"`
}

type IDExtensions struct {
	ID         int                    `json:"id,omitempty"`
	Extensions map[string]interface{} `json:"extensions,omitempty"`
}

type UserGroups struct {
	ID       int    `json:"id,omitempty"`
	Name     string `json:"name,omitempty"`
	IdpID    int    `json:"idp_id,omitempty"`
	Comments string `json:"comments,omitempty"`
}

type UserDepartment struct {
	ID       int    `json:"id,omitempty"`
	Name     string `json:"name,omitempty"`
	IdpID    int    `json:"idp_id,omitempty"`
	Comments string `json:"comments,omitempty"`
	Deleted  bool   `json:"deleted,omitempty"`
}

type DeviceGroups struct {
	ID   int    `json:"id,omitempty"`
	Name string `json:"name,omitempty"`
}

type Devices struct {
	ID   int    `json:"id,omitempty"`
	Name string `json:"name,omitempty"`
}

<<<<<<< HEAD
func ReadAllPages[T any](client *zia.Client, endpoint string, list *[]T) error {
	if list == nil {
		return nil
	}
	page := 1
	if !strings.Contains(endpoint, "?") {
		endpoint += "?"
	}

	for {
		pageItems := []T{}
		err := client.Read(fmt.Sprintf("%s&pageSize=%d&page=%d", endpoint, pageSize, page), &pageItems)
		if err != nil {
			return err
		}
		*list = append(*list, pageItems...)
		if len(pageItems) < pageSize {
			break
		}
		page++
	}
	return nil
}
=======
/*
func getAllPagesGeneric[T any](client *zia.Client, relativeURL string, page, pageSize int, searchQuery string) (int, []T, *http.Response, error) {
	var v struct {
		TotalPages interface{} `json:"totalPages"`
		List       []T         `json:"list"`
	}
	resp, err := client.Read("GET", relativeURL, Pagination{PageSize: pageSize, Page: page, Search2: searchQuery}, nil, &v)
	if err != nil {
		return 0, nil, resp, err
	}

	pages := fmt.Sprintf("%v", v.TotalPages)
	totalPages, _ := strconv.Atoi(pages)

	return totalPages, v.List, resp, nil
}

// GetAllPagesGeneric fetches all resources instead of just one single page
func GetAllPagesGeneric[T any](client *zia.Client, relativeURL, searchQuery string) ([]T, *http.Response, error) {
	totalPages, result, resp, err := getAllPagesGeneric[T](client, relativeURL, 1, DefaultPageSize, searchQuery)
	if err != nil {
		return nil, resp, err
	}
	var l []T
	for page := 2; page <= totalPages; page++ {
		totalPages, l, resp, err = getAllPagesGeneric[T](client, relativeURL, page, DefaultPageSize, searchQuery)
		if err != nil {
			return nil, resp, err
		}
		result = append(result, l...)
	}

	return result, resp, nil
}
*/
>>>>>>> 92863225
<|MERGE_RESOLUTION|>--- conflicted
+++ resolved
@@ -1,6 +1,5 @@
 package common
 
-<<<<<<< HEAD
 import (
 	"fmt"
 	"strings"
@@ -10,22 +9,6 @@
 
 const pageSize = 1000
 
-=======
-/*
-const (
-
-	DefaultPageSize = 1000
-
-)
-
-	type Pagination struct {
-		PageSize int    `json:"pagesize,omitempty" url:"pagesize,omitempty"`
-		Page     int    `json:"page,omitempty" url:"page,omitempty"`
-		Search   string `json:"-" url:"-"`
-		Search2  string `json:"search,omitempty" url:"search,omitempty"`
-	}
-*/
->>>>>>> 92863225
 type IDNameExtensions struct {
 	ID         int                    `json:"id,omitempty"`
 	Name       string                 `json:"name,omitempty"`
@@ -62,7 +45,6 @@
 	Name string `json:"name,omitempty"`
 }
 
-<<<<<<< HEAD
 func ReadAllPages[T any](client *zia.Client, endpoint string, list *[]T) error {
 	if list == nil {
 		return nil
@@ -85,41 +67,4 @@
 		page++
 	}
 	return nil
-}
-=======
-/*
-func getAllPagesGeneric[T any](client *zia.Client, relativeURL string, page, pageSize int, searchQuery string) (int, []T, *http.Response, error) {
-	var v struct {
-		TotalPages interface{} `json:"totalPages"`
-		List       []T         `json:"list"`
-	}
-	resp, err := client.Read("GET", relativeURL, Pagination{PageSize: pageSize, Page: page, Search2: searchQuery}, nil, &v)
-	if err != nil {
-		return 0, nil, resp, err
-	}
-
-	pages := fmt.Sprintf("%v", v.TotalPages)
-	totalPages, _ := strconv.Atoi(pages)
-
-	return totalPages, v.List, resp, nil
-}
-
-// GetAllPagesGeneric fetches all resources instead of just one single page
-func GetAllPagesGeneric[T any](client *zia.Client, relativeURL, searchQuery string) ([]T, *http.Response, error) {
-	totalPages, result, resp, err := getAllPagesGeneric[T](client, relativeURL, 1, DefaultPageSize, searchQuery)
-	if err != nil {
-		return nil, resp, err
-	}
-	var l []T
-	for page := 2; page <= totalPages; page++ {
-		totalPages, l, resp, err = getAllPagesGeneric[T](client, relativeURL, page, DefaultPageSize, searchQuery)
-		if err != nil {
-			return nil, resp, err
-		}
-		result = append(result, l...)
-	}
-
-	return result, resp, nil
-}
-*/
->>>>>>> 92863225
+}