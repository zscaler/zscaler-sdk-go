--- conflicted
+++ resolved
@@ -99,31 +99,17 @@
 
 	service := New(client)
 	rule := WebDLPRules{
-<<<<<<< HEAD
-		Name:        name,
-		Description: name,
-		Order:       1,
-		Rank:        7,
-		State:       "ENABLED",
-		Action:      "BLOCK",
-		// OcrEnabled:               true,
-=======
 		Name:                     name,
 		Description:              name,
 		Order:                    1,
 		Rank:                     7,
 		State:                    "ENABLED",
 		Action:                   "BLOCK",
->>>>>>> 55e32c19
 		ZscalerIncidentReceiver:  true,
 		WithoutContentInspection: false,
 		Protocols:                []string{"FTP_RULE", "HTTPS_RULE", "HTTP_RULE"},
 		CloudApplications:        []string{"WINDOWS_LIVE_HOTMAIL"},
-<<<<<<< HEAD
-		FileTypes:                []string{"YAML_FILES", "GO_FILES"},
-=======
-		// FileTypes:                []string{"WINDOWS_META_FORMAT", "BITMAP", "JPEG", "PNG", "TIFF"},
->>>>>>> 55e32c19
+		//FileTypes:                []string{"YAML_FILES", "GO_FILES"},
 	}
 
 	var createdResource *WebDLPRules
