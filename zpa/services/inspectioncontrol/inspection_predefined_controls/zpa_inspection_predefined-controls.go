package inspection_predefined_controls

import (
	"fmt"
	"net/http"
	"net/url"
	"strings"

	"github.com/zscaler/zscaler-sdk-go/zpa/services/common"
)

const (
	mgmtConfig           = "/mgmtconfig/v1/admin/customers/"
	predControlsEndpoint = "/inspectionControls/predefined"
)

type PredefinedControls struct {
	ID                               string                          `json:"id,omitempty"`
	Name                             string                          `json:"name,omitempty"`
	Action                           string                          `json:"action,omitempty"`
	ActionValue                      string                          `json:"actionValue,omitempty"`
	AssociatedInspectionProfileNames []common.AssociatedProfileNames `json:"associatedInspectionProfileNames,omitempty"`
	Attachment                       string                          `json:"attachment,omitempty"`
	ControlGroup                     string                          `json:"controlGroup,omitempty"`
	ControlType                      string                          `json:"controlType,omitempty"`
	ControlNumber                    string                          `json:"controlNumber,omitempty"`
	CreationTime                     string                          `json:"creationTime,omitempty"`
	DefaultAction                    string                          `json:"defaultAction,omitempty"`
	DefaultActionValue               string                          `json:"defaultActionValue,omitempty"`
	Description                      string                          `json:"description,omitempty"`
	ModifiedBy                       string                          `json:"modifiedBy,omitempty"`
	ModifiedTime                     string                          `json:"modifiedTime,omitempty"`
	ParanoiaLevel                    string                          `json:"paranoiaLevel,omitempty"`
	ProtocolType                     string                          `json:"protocolType,omitempty"`
	Severity                         string                          `json:"severity,omitempty"`
	Version                          string                          `json:"version,omitempty"`
}

type ControlGroupItem struct {
	ControlGroup                 string               `json:"controlGroup,omitempty"`
	PredefinedInspectionControls []PredefinedControls `json:"predefinedInspectionControls,omitempty"`
	DefaultGroup                 bool                 `json:"defaultGroup,omitempty"`
}

// Get Predefined Controls by ID
// https://help.zscaler.com/zpa/api-reference#/inspection-control-controller/getPredefinedControlById
func (service *Service) Get(controlID string) (*PredefinedControls, *http.Response, error) {
	v := new(PredefinedControls)
	relativeURL := fmt.Sprintf("%s/%s", mgmtConfig+service.Client.Config.CustomerID+predControlsEndpoint, controlID)
	resp, err := service.Client.NewRequestDo("GET", relativeURL, nil, nil, &v)
	if err != nil {
		return nil, nil, err
	}

	return v, resp, nil
}

func (service *Service) GetAll(version string) ([]PredefinedControls, error) {
	v := []ControlGroupItem{}
	relativeURL := fmt.Sprintf(mgmtConfig + service.Client.Config.CustomerID + predControlsEndpoint)
	_, err := service.Client.NewRequestDo("GET", relativeURL, struct {
		Version string `url:"version"`
	}{Version: version}, nil, &v)
	if err != nil {
		return nil, err
	}
	predefinedControls := []PredefinedControls{}
	for _, group := range v {
		predefinedControls = append(predefinedControls, group.PredefinedInspectionControls...)
	}
	return predefinedControls, nil
}

func (service *Service) GetByName(name, version string) (*PredefinedControls, *http.Response, error) {
	v := []ControlGroupItem{}
	relativeURL := fmt.Sprintf(mgmtConfig + service.Client.Config.CustomerID + predControlsEndpoint)
<<<<<<< HEAD
	resp, err := service.Client.NewRequestDo("GET", relativeURL, struct {
		Version string `url:"version"`
	}{Version: version}, nil, &v)
=======
	searchQuery := strings.TrimSpace(name)
	searchQuery = strings.Split(searchQuery, " ")[0]
	searchQuery = strings.TrimSpace(searchQuery)
	searchQuery = url.QueryEscape(searchQuery)
	var v []ControlGroupItem
	resp, err := service.Client.NewRequestDo("GET", relativeURL, ControlsRequestFilters{
		Version: version,
		Search:  searchQuery,
	}, nil, &v)
>>>>>>> eb3a5a3a
	if err != nil {
		return nil, nil, err
	}
	for _, group := range v {
		for _, control := range group.PredefinedInspectionControls {
			if strings.EqualFold(control.Name, name) {
				service.Client.Config.Logger.Printf("[INFO] got predefined controls:%#v", v)
				return &control, resp, nil
			}
		}
	}
	service.Client.Config.Logger.Printf("[ERROR] no predefined control named '%s' found", name)
	return nil, resp, fmt.Errorf("no predefined control named '%s' found", name)
}

func (service *Service) GetAllByGroup(version, groupName string) ([]PredefinedControls, error) {
	v := []ControlGroupItem{}
	relativeURL := fmt.Sprintf(mgmtConfig + service.Client.Config.CustomerID + predControlsEndpoint)
<<<<<<< HEAD
	_, err := service.Client.NewRequestDo("GET", relativeURL, struct {
		Version string `url:"version"`
	}{Version: version}, nil, &v)
=======
	var v []ControlGroupItem
	_, err := service.Client.NewRequestDo("GET", relativeURL, ControlsRequestFilters{
		Version: version,
	}, nil, &v)

>>>>>>> eb3a5a3a
	if err != nil {
		return nil, err
	}
	for _, group := range v {
		if strings.EqualFold(group.ControlGroup, groupName) {
			return group.PredefinedInspectionControls, nil
		}
	}
	return []PredefinedControls{}, nil
}<|MERGE_RESOLUTION|>--- conflicted
+++ resolved
@@ -42,6 +42,13 @@
 	DefaultGroup                 bool                 `json:"defaultGroup,omitempty"`
 }
 
+type ControlsRequestFilters struct {
+	Version  string `url:"version,omitempty"`
+	Search   string `url:"search,omitempty"`
+	PageSize int    `url:"pagesize,omitempty"`
+	Page     int    `url:"page,omitempty"`
+}
+
 // Get Predefined Controls by ID
 // https://help.zscaler.com/zpa/api-reference#/inspection-control-controller/getPredefinedControlById
 func (service *Service) Get(controlID string) (*PredefinedControls, *http.Response, error) {
@@ -72,13 +79,7 @@
 }
 
 func (service *Service) GetByName(name, version string) (*PredefinedControls, *http.Response, error) {
-	v := []ControlGroupItem{}
 	relativeURL := fmt.Sprintf(mgmtConfig + service.Client.Config.CustomerID + predControlsEndpoint)
-<<<<<<< HEAD
-	resp, err := service.Client.NewRequestDo("GET", relativeURL, struct {
-		Version string `url:"version"`
-	}{Version: version}, nil, &v)
-=======
 	searchQuery := strings.TrimSpace(name)
 	searchQuery = strings.Split(searchQuery, " ")[0]
 	searchQuery = strings.TrimSpace(searchQuery)
@@ -88,7 +89,6 @@
 		Version: version,
 		Search:  searchQuery,
 	}, nil, &v)
->>>>>>> eb3a5a3a
 	if err != nil {
 		return nil, nil, err
 	}
@@ -105,19 +105,12 @@
 }
 
 func (service *Service) GetAllByGroup(version, groupName string) ([]PredefinedControls, error) {
-	v := []ControlGroupItem{}
 	relativeURL := fmt.Sprintf(mgmtConfig + service.Client.Config.CustomerID + predControlsEndpoint)
-<<<<<<< HEAD
-	_, err := service.Client.NewRequestDo("GET", relativeURL, struct {
-		Version string `url:"version"`
-	}{Version: version}, nil, &v)
-=======
 	var v []ControlGroupItem
 	_, err := service.Client.NewRequestDo("GET", relativeURL, ControlsRequestFilters{
 		Version: version,
 	}, nil, &v)
 
->>>>>>> eb3a5a3a
 	if err != nil {
 		return nil, err
 	}
