--- conflicted
+++ resolved
@@ -13,13 +13,6 @@
 
 ---
 
-<<<<<<< HEAD
-``Last updated: v2.1.6``
-
----
-
-# 2.1.6 (November xx, 2023)
-=======
 ``Last updated: v2.3.4``
 
 ---
@@ -79,17 +72,12 @@
 - [PR #202](https://github.com/zscaler/zscaler-sdk-go/pull/202) Added `cbiProfile` feature to ZIA `url filtering policy` resource
 
 # 2.2.2 (December 10, 2023)
->>>>>>> fabd2719
-
-## Notes
-- Golang: **v1.19**
-
-### Fixes
-
-<<<<<<< HEAD
-- [PR #182](https://github.com/zscaler/zscaler-sdk-go/pull/182) Added support for ZPA SCIM Group SortOrder and SortBy search criteria option
-- [PR #183](https://github.com/zscaler/zscaler-sdk-go/pull/183) Added support for new ZPA Access Policy Bulk Reorder Endpoint
-=======
+
+## Notes
+- Golang: **v1.19**
+
+### Fixes
+
 - Fixed ZPA application segment PRA for missing attribute ``UDPPortRanges``
 
 # 2.2.1 (December 8, 2023)
@@ -145,7 +133,6 @@
 
 - [PR #182](https://github.com/zscaler/zscaler-sdk-go/pull/182) Added support for ZPA SCIM Group SortOrder and SortBy search criteria option
 - [PR #184](https://github.com/zscaler/zscaler-sdk-go/pull/184) - Added `JSESSIONID` to every ZIA API Request
->>>>>>> fabd2719
 
 # 2.1.5 (November 1, 2023)
 
